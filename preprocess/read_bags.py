import sys
from os import listdir, mkdir, rename
from os.path import join
import rosbag
import cv2
from cv_bridge import CvBridge
from bagpy import bagreader
import sys


def rename_files(files, path):
    new_files = []
    for file in files:
        if "ifo001" in file:
            rename(join(path, file), join(path, "ifo001.bag"))
            new_files.append("ifo001.bag")
        elif "ifo002" in file:
            rename(join(path, file), join(path, "ifo002.bag"))
            new_files.append("ifo002.bag")
        elif "ifo003" in file:
            rename(join(path, file), join(path, "ifo003.bag"))
            new_files.append("ifo003.bag")
    return new_files

def write_imgs(input_bag, dir_main):
    bridge = CvBridge()
    for topic, msg, t in rosbag.Bag(input_bag).read_messages():
        if msg._type == 'sensor_msgs/CompressedImage':
            if "infra1" in topic:
                dir = dir_main + "infra1/"
            elif "infra2" in topic:
                dir = dir_main + "infra2/"
            elif "bottom" in topic:
                dir = dir_main + "bottom/"
            elif "color" in topic:
                dir = dir_main + "color/"
            try:
                cv_image = bridge.compressed_imgmsg_to_cv2(msg)
                cv2.imwrite(dir + str(msg.header.stamp) + '.jpeg', cv_image)
            except Exception as e:
                Warning('Error uncompressing image: {}'.format(e))


def write_csvs(input_bag):
    b = bagreader(input_bag)
    for topic in b.topics:
        if "camera" in topic and "imu" not in topic:
            continue
        else:
            b.message_by_topic(topic)


if __name__ == '__main__':
    # TODO: Allow user-defined image compression type
    if len(sys.argv) < 2:
        print("Not enough arguments. Usage: python read_bags.py path_to_bags")
        sys.exit(1)
<<<<<<< HEAD
    if len(sys.argv) < 3:
        vision = True
    else:
        vision = eval(sys.argv[2])
    
=======

>>>>>>> 5eda85c0
    path = sys.argv[1]
    files = [f for f in listdir(path) if f.endswith('.bag')]
<<<<<<< HEAD
    files = rename_files(files, path)
    
    for file in files:
        if vision:
            mkdir(join(path, file.split(".")[0]))
            mkdir(join(path, file.split(".")[0] + "/infra1"))
            mkdir(join(path, file.split(".")[0] + "/infra2"))
            mkdir(join(path, file.split(".")[0] + "/bottom"))
            mkdir(join(path, file.split(".")[0] + "/color"))
            
            write_imgs(join(path, file), join(path, file.split(".")[0]) + "/")
            
        write_csvs(join(path, file))

        
    
=======

    # rospy.init_node('image_uncompress_node')

    for file in files:
        mkdir(join(path, file.split(".")[0]))
        mkdir(join(path, file.split(".")[0] + "/infra1"))
        mkdir(join(path, file.split(".")[0] + "/infra2"))
        mkdir(join(path, file.split(".")[0] + "/bottom"))
        mkdir(join(path, file.split(".")[0] + "/color"))

        write_imgs(join(path, file), join(path, file.split(".")[0]) + "/")
        write_csvs(join(path, file))
>>>>>>> 5eda85c0
<|MERGE_RESOLUTION|>--- conflicted
+++ resolved
@@ -21,6 +21,22 @@
             rename(join(path, file), join(path, "ifo003.bag"))
             new_files.append("ifo003.bag")
     return new_files
+
+
+def rename_files(files, path):
+    new_files = []
+    for file in files:
+        if "ifo001" in file:
+            rename(join(path, file), join(path, "ifo001.bag"))
+            new_files.append("ifo001.bag")
+        elif "ifo002" in file:
+            rename(join(path, file), join(path, "ifo002.bag"))
+            new_files.append("ifo002.bag")
+        elif "ifo003" in file:
+            rename(join(path, file), join(path, "ifo003.bag"))
+            new_files.append("ifo003.bag")
+    return new_files
+
 
 def write_imgs(input_bag, dir_main):
     bridge = CvBridge()
@@ -55,20 +71,15 @@
     if len(sys.argv) < 2:
         print("Not enough arguments. Usage: python read_bags.py path_to_bags")
         sys.exit(1)
-<<<<<<< HEAD
     if len(sys.argv) < 3:
         vision = True
     else:
         vision = eval(sys.argv[2])
-    
-=======
 
->>>>>>> 5eda85c0
     path = sys.argv[1]
     files = [f for f in listdir(path) if f.endswith('.bag')]
-<<<<<<< HEAD
     files = rename_files(files, path)
-    
+
     for file in files:
         if vision:
             mkdir(join(path, file.split(".")[0]))
@@ -76,24 +87,7 @@
             mkdir(join(path, file.split(".")[0] + "/infra2"))
             mkdir(join(path, file.split(".")[0] + "/bottom"))
             mkdir(join(path, file.split(".")[0] + "/color"))
-            
+
             write_imgs(join(path, file), join(path, file.split(".")[0]) + "/")
-            
-        write_csvs(join(path, file))
 
-        
-    
-=======
-
-    # rospy.init_node('image_uncompress_node')
-
-    for file in files:
-        mkdir(join(path, file.split(".")[0]))
-        mkdir(join(path, file.split(".")[0] + "/infra1"))
-        mkdir(join(path, file.split(".")[0] + "/infra2"))
-        mkdir(join(path, file.split(".")[0] + "/bottom"))
-        mkdir(join(path, file.split(".")[0] + "/color"))
-
-        write_imgs(join(path, file), join(path, file.split(".")[0]) + "/")
-        write_csvs(join(path, file))
->>>>>>> 5eda85c0
+        write_csvs(join(path, file))